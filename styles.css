body {
  font-family: Lucida Console, Monaco5, monospace;
  height: 100vh;
  /* Permalink - use to edit and share this gradient: http://colorzilla.com/gradient-editor/#1b3061+0,192b55+100 */
  background: #1b3061; /* Old browsers */
  background: -moz-linear-gradient(top,  #1b3061 0%, #192b55 100%); /* FF3.6+ */
  background: -webkit-gradient(linear, left top, left bottom, color-stop(0%,#1b3061), color-stop(100%,#192b55)); /* Chrome,Safari4+ */
  background: -webkit-linear-gradient(top,  #1b3061 0%,#192b55 100%); /* Chrome10+,Safari5.1+ */
  background: -o-linear-gradient(top,  #1b3061 0%,#192b55 100%); /* Opera 11.10+ */
  background: -ms-linear-gradient(top,  #1b3061 0%,#192b55 100%); /* IE10+ */
  background: linear-gradient(to bottom,  #1b3061 0%,#192b55 100%); /* W3C */
  filter: progid:DXImageTransform.Microsoft.gradient( startColorstr='#1b3061', endColorstr='#192b55',GradientType=0 ); /* IE6-9 */
}

.css-root {
  margin: 36px auto 0;
  max-width: 800px;
  min-width: 640px;
  border-radius: 2px;
  border: 3px solid #35769A;
  box-shadow: 0px 0px 10px 1px rgba(53,118,154,0.5), inset 0px 0px 10px 1px rgba(53,118,154,0.5);
  padding: 5px;
}

.css-planet-monitor {
  margin-top: 0;
  border: 5px solid #87AFE7;
  border-radius: 2px;
  box-shadow: 0px 0px 10px 1px rgba(135,175,231,0.5), inset 0px 0px 10px 1px rgba(135,175,231,0.5);
  padding: 16px;
  background-color: #2F5093;
  color: #EDE66A;
  text-shadow: 0px 0px 10px rgba(237, 230, 106, 0.6);
}

.css-scrollable-list {
  display: flex
}

.css-slots {
  flex: 1 80%;
  padding: 0;
  list-style-type: none;
  margin: 0 7px 0 0;
}

.css-slot {
  padding: 16px;
  border: 5px solid hsla(167, 82%, 68%, 1);
  border-radius: 2px;
<<<<<<< HEAD
  box-shadow: 0px 0px 10px 1px rgba(105, 240, 210, 0.45), inset 0px 0px 10px 1px rgba(105, 240, 210, 0.45);;
=======
  box-shadow: 0px 0px 10px 1px rgba(105, 240, 210, 0.45), inset 0px 0px 10px 1px rgba(105, 240, 210, 0.45);
>>>>>>> 75466596
  color: #69F0D2;
  font-size: 18px;
  height: 1.7em;
}

.css-slot h3, .css-slot h4, .css-slot h5, .css-slot h6 {
  margin: 0;
}

.css-slot + .css-slot {
  margin-top: 7px;
}

.css-scroll-buttons {
  flex: 1 20%;
  display: flex;
  flex-direction: column;
}

.css-scroll-buttons button {
  flex: 1;
  border: 5px solid #69F0D2;
  border-radius: 2px;
  box-shadow: 0px 0px 10px 1px #69F0D2, inset 0px 0px 10px 1px #69F0D2;
  background: #39697A;
}

.css-button-down {
  margin-top: 7px;
}

.css-button-up::after {
  content: '\21D1';
  display: block;
  color: #69F0D2;
  font-size: 30px;
  text-shadow: 0px 0px 10px #69F0D2;
}

.css-button-down::after {
  content: '\21D3';
  display: block;
  color: #69F0D2;
  font-size: 30px;
  text-shadow: 0px 0px 10px #69F0D2;
}

.css-button-disabled {
  opacity: 0.5;
}
<|MERGE_RESOLUTION|>--- conflicted
+++ resolved
@@ -48,11 +48,7 @@
   padding: 16px;
   border: 5px solid hsla(167, 82%, 68%, 1);
   border-radius: 2px;
-<<<<<<< HEAD
-  box-shadow: 0px 0px 10px 1px rgba(105, 240, 210, 0.45), inset 0px 0px 10px 1px rgba(105, 240, 210, 0.45);;
-=======
   box-shadow: 0px 0px 10px 1px rgba(105, 240, 210, 0.45), inset 0px 0px 10px 1px rgba(105, 240, 210, 0.45);
->>>>>>> 75466596
   color: #69F0D2;
   font-size: 18px;
   height: 1.7em;
